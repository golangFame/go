--- conflicted
+++ resolved
@@ -282,117 +282,6 @@
 	}
 }
 
-<<<<<<< HEAD
-func TestMapDelete(t *testing.T) {
-
-	var myMap sync.Map
-
-	key := "go"
-	val := 1.21
-	myMap.Store(key, val)
-	loadedVal, ok := myMap.Load(key)
-
-	if !ok {
-		t.Fatalf("Store failed to store- %v:%v", key, val)
-	}
-
-	if loadedVal != val {
-		t.Fatalf("Load: invalid value- %v:%v", key, loadedVal)
-	}
-
-	myMap.Delete(key)
-
-	nilVal, ok := myMap.Load(key)
-
-	if nilVal != nil {
-		t.Fatalf("Delete: failed %v:%v", key, nilVal)
-	}
-
-	if ok {
-		t.Fatalf("Delete: failed found %v:%v", key, nilVal)
-	}
-}
-
-func TestMapClear(t *testing.T) {
-
-	var myMap sync.Map
-
-	key := "go"
-	val := 1.21
-	myMap.Store(key, val)
-	loadedVal, ok := myMap.Load(key)
-
-	if !ok {
-		t.Fatalf("Store failed to store- %v:%v", key, val)
-	}
-
-	if loadedVal != val {
-		t.Fatalf("Load: invalid value- %v:%v", key, loadedVal)
-	}
-
-	myMap.Clear()
-
-	myMap.Delete(key)
-
-	nilVal, ok := myMap.Load(key)
-
-	if nilVal != nil || ok {
-		t.Fatalf("Clear: failed %v:%v", key, nilVal)
-	}
-
-	myMap.Store(key, val)
-
-	if val1, ok := myMap.Load(key); !ok || val1 != val {
-		t.Fatalf("Store: failed after clear %v:%v", key, val1)
-	}
-
-}
-
-func TestMapClearRace(t *testing.T) {
-	var myMap sync.Map
-
-	wg := sync.WaitGroup{}
-	wg.Add(30) // 10 goroutines for writing, 10 goroutines for reading, 10 goroutines for waiting
-
-	// Writing data to the map concurrently
-	for i := 0; i < 10; i++ {
-		go func(key, value int) {
-			defer wg.Done()
-			myMap.Store(key, value)
-		}(i, i*10)
-	}
-
-	// Reading data from the map concurrently
-	for i := 0; i < 10; i++ {
-		go func(key int) {
-			defer wg.Done()
-			if value, ok := myMap.Load(key); ok {
-				t.Logf("Key: %v, Value: %v\n", key, value)
-			} else {
-				t.Logf("Key: %v not found\n", key)
-			}
-		}(i)
-	}
-
-	// Clearing data from the map concurrently
-	for i := 0; i < 10; i++ {
-		go func() {
-			defer wg.Done()
-			myMap.Clear()
-		}()
-	}
-
-	wg.Wait()
-
-	myMap.Clear()
-
-	myMap.Range(func(key, val any) bool {
-		t.Errorf("invalid %v:%v", key, val)
-
-		return true
-	})
-
-=======
 func TestMapRangeNoAllocations(t *testing.T) { // Issue 62404
 	testenv.SkipIfOptimizationOff(t)
 	var m sync.Map
@@ -404,5 +293,115 @@
 	if allocs > 0 {
 		t.Errorf("AllocsPerRun of m.Range = %v; want 0", allocs)
 	}
->>>>>>> 4beb3301
+}
+
+func TestMapDelete(t *testing.T) {
+
+	var myMap sync.Map
+
+	key := "go"
+	val := 1.21
+	myMap.Store(key, val)
+	loadedVal, ok := myMap.Load(key)
+
+	if !ok {
+		t.Fatalf("Store failed to store- %v:%v", key, val)
+	}
+
+	if loadedVal != val {
+		t.Fatalf("Load: invalid value- %v:%v", key, loadedVal)
+	}
+
+	myMap.Delete(key)
+
+	nilVal, ok := myMap.Load(key)
+
+	if nilVal != nil {
+		t.Fatalf("Delete: failed %v:%v", key, nilVal)
+	}
+
+	if ok {
+		t.Fatalf("Delete: failed found %v:%v", key, nilVal)
+	}
+}
+
+func TestMapClear(t *testing.T) {
+
+	var myMap sync.Map
+
+	key := "go"
+	val := 1.21
+	myMap.Store(key, val)
+	loadedVal, ok := myMap.Load(key)
+
+	if !ok {
+		t.Fatalf("Store failed to store- %v:%v", key, val)
+	}
+
+	if loadedVal != val {
+		t.Fatalf("Load: invalid value- %v:%v", key, loadedVal)
+	}
+
+	myMap.Clear()
+
+	myMap.Delete(key)
+
+	nilVal, ok := myMap.Load(key)
+
+	if nilVal != nil || ok {
+		t.Fatalf("Clear: failed %v:%v", key, nilVal)
+	}
+
+	myMap.Store(key, val)
+
+	if val1, ok := myMap.Load(key); !ok || val1 != val {
+		t.Fatalf("Store: failed after clear %v:%v", key, val1)
+	}
+
+}
+
+func TestMapClearRace(t *testing.T) {
+	var myMap sync.Map
+
+	wg := sync.WaitGroup{}
+	wg.Add(30) // 10 goroutines for writing, 10 goroutines for reading, 10 goroutines for waiting
+
+	// Writing data to the map concurrently
+	for i := 0; i < 10; i++ {
+		go func(key, value int) {
+			defer wg.Done()
+			myMap.Store(key, value)
+		}(i, i*10)
+	}
+
+	// Reading data from the map concurrently
+	for i := 0; i < 10; i++ {
+		go func(key int) {
+			defer wg.Done()
+			if value, ok := myMap.Load(key); ok {
+				t.Logf("Key: %v, Value: %v\n", key, value)
+			} else {
+				t.Logf("Key: %v not found\n", key)
+			}
+		}(i)
+	}
+
+	// Clearing data from the map concurrently
+	for i := 0; i < 10; i++ {
+		go func() {
+			defer wg.Done()
+			myMap.Clear()
+		}()
+	}
+
+	wg.Wait()
+
+	myMap.Clear()
+
+	myMap.Range(func(key, val any) bool {
+		t.Errorf("invalid %v:%v", key, val)
+
+		return true
+	})
+
 }